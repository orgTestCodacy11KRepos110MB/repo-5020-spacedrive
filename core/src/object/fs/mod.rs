--- conflicted
+++ resolved
@@ -1,9 +1,5 @@
-<<<<<<< HEAD
 pub mod create;
-pub mod decrypt;
-pub mod encrypt;
-pub mod error;
-=======
+
 use crate::{
 	job::JobError,
 	prisma::{file_path, location, PrismaClient},
@@ -15,9 +11,13 @@
 
 pub mod copy;
 pub mod cut;
+
 pub mod decrypt;
 pub mod delete;
 pub mod encrypt;
+
+pub mod error;
+
 pub mod erase;
 
 #[derive(Serialize, Deserialize, Debug, Clone, Eq, PartialEq)]
@@ -97,5 +97,4 @@
 		obj_type,
 		obj_path,
 	})
-}
->>>>>>> 004837f1
+}