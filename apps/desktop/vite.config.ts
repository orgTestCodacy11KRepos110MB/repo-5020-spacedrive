import react from '@vitejs/plugin-react';
import { defineConfig } from 'vite';
import svg from 'vite-plugin-svgr';

import { name, version } from './package.json';
<<<<<<< HEAD
import svg from 'vite-plugin-svgr';
=======
>>>>>>> f5e0666d

// https://vitejs.dev/config/
export default defineConfig({
	server: {
		port: 8001
	},
	plugins: [
		//@ts-ignore
		react({
			jsxRuntime: 'classic'
		}),
		svg({ svgrOptions: { icon: true } })
	],
	root: 'src',
	publicDir: '../../packages/interface/src/assets',
	define: {
		pkgJson: { name, version }
	},
	build: {
		outDir: '../dist',
		assetsDir: '.'
	}
});<|MERGE_RESOLUTION|>--- conflicted
+++ resolved
@@ -3,10 +3,6 @@
 import svg from 'vite-plugin-svgr';
 
 import { name, version } from './package.json';
-<<<<<<< HEAD
-import svg from 'vite-plugin-svgr';
-=======
->>>>>>> f5e0666d
 
 // https://vitejs.dev/config/
 export default defineConfig({
