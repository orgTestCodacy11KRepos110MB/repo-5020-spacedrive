import { BottomSheetModal } from '@gorhom/bottom-sheet';
import { DrawerNavigationHelpers } from '@react-navigation/drawer/lib/typescript/src/types';
import { useNavigation } from '@react-navigation/native';
<<<<<<< HEAD
import { useLibraryQuery } from '@sd/client';
import { useRef } from 'react';
=======
>>>>>>> 24de617b
import { ColorValue, Pressable, Text, View } from 'react-native';
import { useLibraryQuery } from '@sd/client';
import tw from '~/lib/tailwind';
import CollapsibleView from '../../components/layout/CollapsibleView';
import CreateTagModal from '../modal/tag/CreateTagModal';

type DrawerTagItemProps = {
	tagName: string;
	tagColor: ColorValue;
	onPress: () => void;
};

const DrawerTagItem: React.FC<DrawerTagItemProps> = (props) => {
	const { tagName, tagColor, onPress } = props;
	return (
		<Pressable onPress={onPress}>
			<View style={tw.style('flex mb-[4px] flex-row items-center py-2 px-1 rounded')}>
				<View style={tw.style('w-3.5 h-3.5 rounded-full', { backgroundColor: tagColor })} />
				<Text style={tw.style('text-gray-300 text-sm font-medium ml-2')} numberOfLines={1}>
					{tagName}
				</Text>
			</View>
		</Pressable>
	);
};

type DrawerTagsProp = {
	stackName: string;
};

const DrawerTags = ({ stackName }: DrawerTagsProp) => {
	const navigation = useNavigation<DrawerNavigationHelpers>();

	const { data: tags } = useLibraryQuery(['tags.list'], { keepPreviousData: true });

	const createTagModalRef = useRef<BottomSheetModal>();

	return (
		<CollapsibleView
			title="Tags"
			titleStyle={tw`text-sm font-semibold text-gray-300`}
			containerStyle={tw`mt-6 mb-3 ml-1`}
		>
			<View style={tw`mt-2`}>
				{tags?.map((tag) => (
					<DrawerTagItem
						key={tag.id}
						tagName={tag.name}
						onPress={() =>
							navigation.navigate(stackName, {
								screen: 'Tag',
								params: { id: tag.id }
							})
						}
						tagColor={tag.color as ColorValue}
					/>
				))}
			</View>
			{/* Add Tag */}
			<Pressable onPress={() => createTagModalRef.current.present()}>
				<View style={tw`border border-dashed rounded border-app-line border-opacity-80 mt-1`}>
					<Text style={tw`text-xs font-bold text-center text-gray-400 px-2 py-2`}>Add Tag</Text>
				</View>
			</Pressable>
			<CreateTagModal ref={createTagModalRef} />
		</CollapsibleView>
	);
};

export default DrawerTags;<|MERGE_RESOLUTION|>--- conflicted
+++ resolved
@@ -1,11 +1,7 @@
 import { BottomSheetModal } from '@gorhom/bottom-sheet';
 import { DrawerNavigationHelpers } from '@react-navigation/drawer/lib/typescript/src/types';
 import { useNavigation } from '@react-navigation/native';
-<<<<<<< HEAD
-import { useLibraryQuery } from '@sd/client';
 import { useRef } from 'react';
-=======
->>>>>>> 24de617b
 import { ColorValue, Pressable, Text, View } from 'react-native';
 import { useLibraryQuery } from '@sd/client';
 import tw from '~/lib/tailwind';
