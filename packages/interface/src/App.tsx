--- conflicted
+++ resolved
@@ -11,14 +11,9 @@
 import duration from 'dayjs/plugin/duration';
 import relativeTime from 'dayjs/plugin/relativeTime';
 import { ErrorBoundary } from 'react-error-boundary';
-<<<<<<< HEAD
 import { MemoryRouter, useLocation, useNavigate } from 'react-router-dom';
-
-=======
-import { MemoryRouter, useNavigate } from 'react-router-dom';
 import { LibraryContextProvider, queryClient, useDebugState } from '@sd/client';
 import { Dialogs } from '@sd/ui';
->>>>>>> 004837f1
 import { AppRouter } from './AppRouter';
 import { ErrorFallback } from './ErrorFallback';
 import './style.scss';
