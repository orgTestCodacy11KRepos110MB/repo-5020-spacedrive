--- conflicted
+++ resolved
@@ -1,13 +1,9 @@
-<<<<<<< HEAD
+import clsx from 'clsx';
+import { HTMLAttributes } from 'react';
 import { ExplorerItem } from '@sd/client';
 import { cva, tw } from '@sd/ui';
-=======
->>>>>>> 004837f1
-import clsx from 'clsx';
-import { HTMLAttributes } from 'react';
-import { ExplorerItem, isVideoExt } from '@sd/client';
-import { cva, tw } from '@sd/ui';
 import { getExplorerStore } from '~/hooks/useExplorerStore';
+import { ObjectKind } from '../../util/kind';
 import { FileItemContextMenu } from './ExplorerContextMenu';
 import FileThumb from './FileThumb';
 import { isObject } from './utils';
