--- conflicted
+++ resolved
@@ -58,10 +58,6 @@
 					{jobs.data?.map((job) => {
 						const color = StatusColors[job.status];
 						const niceData = NiceData[job.name];
-<<<<<<< HEAD
-						// if (job.metadata) console.log({ job });
-=======
->>>>>>> 5eeabb34
 
 						return (
 							<div
