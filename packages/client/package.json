{
	"name": "@sd/client",
	"version": "0.0.0",
	"private": true,
	"main": "./src/index.ts",
	"files": [
		"dist/**"
	],
	"scripts": {
		"test": "jest",
		"dev": "tsc -w",
		"build": "tsc",
		"lint": "TIMING=1 eslint src --fix",
		"clean": "rm -rf .turbo && rm -rf node_modules && rm -rf dist"
	},
	"jest": {
		"preset": "scripts/jest/node"
	},
	"dependencies": {
<<<<<<< HEAD
		"@rspc/client": "^0.0.5",
=======
		"@rspc/client": "^0.0.6",
		"@rspc/react": "^0.0.6",
>>>>>>> 2fda5b9c
		"@sd/config": "workspace:*",
		"@sd/core": "workspace:*",
		"@sd/interface": "workspace:*",
		"@tanstack/react-query": "^4.0.10",
		"eventemitter3": "^4.0.7",
		"immer": "^9.0.15",
		"lodash": "^4.17.21",
		"valtio": "1.6.4",
		"valtio-persist": "^1.0.2",
		"zustand": "4.0.0"
	},
	"devDependencies": {
		"@types/lodash": "^4.14.182",
		"@types/react": "^18.0.15",
		"scripts": "*",
		"tsconfig": "*",
		"typescript": "^4.7.4"
	},
	"peerDependencies": {
		"react": "^18.2.0"
	}
}<|MERGE_RESOLUTION|>--- conflicted
+++ resolved
@@ -17,12 +17,8 @@
 		"preset": "scripts/jest/node"
 	},
 	"dependencies": {
-<<<<<<< HEAD
-		"@rspc/client": "^0.0.5",
-=======
 		"@rspc/client": "^0.0.6",
 		"@rspc/react": "^0.0.6",
->>>>>>> 2fda5b9c
 		"@sd/config": "workspace:*",
 		"@sd/core": "workspace:*",
 		"@sd/interface": "workspace:*",
